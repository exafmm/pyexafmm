{
    "order": 3,
    "operator_dirname": "precomputed_operators_order_3_test",
    "surface_filename": "surface",
    "kernel": "laplace",
    "alpha_inner": 1.05,
    "alpha_outer": 2.95,
    "data_dirname": "data_1k_random_test",
    "source_filename": "sources",
    "target_filename": "targets",
    "source_densities_filename": "source_densities",
    "octree_max_level": 3,
<<<<<<< HEAD
    "target_rank": 10,
=======
    "target_rank": 3,
>>>>>>> 3f8fb063
    "m2l_compressed_filename": "m2l_compressed"
}<|MERGE_RESOLUTION|>--- conflicted
+++ resolved
@@ -10,10 +10,6 @@
     "target_filename": "targets",
     "source_densities_filename": "source_densities",
     "octree_max_level": 3,
-<<<<<<< HEAD
-    "target_rank": 10,
-=======
     "target_rank": 3,
->>>>>>> 3f8fb063
     "m2l_compressed_filename": "m2l_compressed"
 }